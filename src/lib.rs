--- conflicted
+++ resolved
@@ -88,11 +88,7 @@
     fn handle_call(&self, actor: &str, op: &str, msg: &[u8]) -> Result<Vec<u8>, Box<dyn Error>> {
         // TIP: do not allow individual modules to attempt to send configuration,
         // only accept it from the host runtime
-<<<<<<< HEAD
-        if op == OP_BIND_ACTOR && actor == "system" {
-=======
         if op == OP_BIND_ACTOR && actor == SYSTEM_ACTOR {
->>>>>>> ffe0d6bd
             // if there were configuration values, we'd call
             // self.configure() here:
             //     self.configure(cfgvals).map(|_| vec![])
@@ -103,12 +99,7 @@
             info!("Removing actor configuration for {}", cfg_vals.module);
             // tear down stuff here
             Ok(vec![])
-<<<<<<< HEAD
-        } else if op == OP_LOG {
-            println!("LOGG");
-=======
         } else if op == OP_LOG {            
->>>>>>> ffe0d6bd
             let log_msg = deserialize::<WriteLogRequest>(msg)?;
             match log_msg.level {
                 ERROR => error!("[{}] {}", actor, log_msg.body),
